--- conflicted
+++ resolved
@@ -258,21 +258,13 @@
 			.send(ProtocolMsg::BlockImported(hash, header.clone()));
 	}
 
-<<<<<<< HEAD
 	/// SyncOracle: are we connected to any peer?
-=======
-	// SyncOracle: are we connected to any peer?
->>>>>>> b2451f36
 	#[cfg(test)]
 	fn is_offline(&self) -> bool {
 		self.is_offline.load(Ordering::Relaxed)
 	}
 
-<<<<<<< HEAD
 	/// SyncOracle: are we in the process of catching-up with the chain?
-=======
-	// SyncOracle: are we in the process of catching-up with the chain?
->>>>>>> b2451f36
 	#[cfg(test)]
 	fn is_major_syncing(&self) -> bool {
 		self.is_major_syncing.load(Ordering::Relaxed)
