// Copyright 2018-2019 Parity Technologies (UK) Ltd.
// This file is part of Substrate.

// Substrate is free software: you can redistribute it and/or modify
// it under the terms of the GNU General Public License as published by
// the Free Software Foundation, either version 3 of the License, or
// (at your option) any later version.

// Substrate is distributed in the hope that it will be useful,
// but WITHOUT ANY WARRANTY; without even the implied warranty of
// MERCHANTABILITY or FITNESS FOR A PARTICULAR PURPOSE.  See the
// GNU General Public License for more details.

// You should have received a copy of the GNU General Public License
// along with Substrate.  If not, see <http://www.gnu.org/licenses/>.

//! The Substrate runtime. This can be compiled with ``#[no_std]`, ready for Wasm.

#![cfg_attr(not(feature = "std"), no_std)]
// `construct_runtime!` does a lot of recursion and requires us to increase the limit to 256.
#![recursion_limit="256"]

use rstd::prelude::*;
use support::construct_runtime;
use substrate_primitives::u32_trait::{_2, _4};
use node_primitives::{
	AccountId, AccountIndex, Balance, BlockNumber, Hash, Index, AuthorityId, Signature, AuthoritySignature
};
use grandpa::fg_primitives::{self, ScheduledChange};
use client::{
	block_builder::api::{self as block_builder_api, InherentData, CheckInherentsResult},
	runtime_api as client_api, impl_runtime_apis
};
use runtime_primitives::{ApplyResult, generic, create_runtime_str};
use runtime_primitives::transaction_validity::TransactionValidity;
use runtime_primitives::traits::{
	BlakeTwo256, Block as BlockT, DigestFor, NumberFor, StaticLookup, CurrencyToVoteHandler,
	AuthorityIdFor,
};
use version::RuntimeVersion;
use council::{motions as council_motions, voting as council_voting};
#[cfg(feature = "std")]
use council::seats as council_seats;
#[cfg(any(feature = "std", test))]
use version::NativeVersion;
use substrate_primitives::OpaqueMetadata;

#[cfg(any(feature = "std", test))]
pub use runtime_primitives::BuildStorage;
pub use consensus::Call as ConsensusCall;
pub use timestamp::Call as TimestampCall;
pub use balances::Call as BalancesCall;
pub use runtime_primitives::{Permill, Perbill};
pub use support::StorageValue;
pub use staking::StakerStatus;

/// Runtime version.
pub const VERSION: RuntimeVersion = RuntimeVersion {
	spec_name: create_runtime_str!("node"),
	impl_name: create_runtime_str!("substrate-node"),
	authoring_version: 10,
<<<<<<< HEAD
	spec_version: 42,
	impl_version: 42,
=======
	spec_version: 55,
	impl_version: 55,
>>>>>>> b2451f36
	apis: RUNTIME_API_VERSIONS,
};

/// Native version.
#[cfg(any(feature = "std", test))]
pub fn native_version() -> NativeVersion {
	NativeVersion {
		runtime_version: VERSION,
		can_author_with: Default::default(),
	}
}

impl system::Trait for Runtime {
	type Origin = Origin;
	type Index = Index;
	type BlockNumber = BlockNumber;
	type Hash = Hash;
	type Hashing = BlakeTwo256;
	type Digest = generic::Digest<Log>;
	type AccountId = AccountId;
	type Lookup = Indices;
	type Header = generic::Header<BlockNumber, BlakeTwo256, Log>;
	type Event = Event;
	type Log = Log;
}

impl aura::Trait for Runtime {
	type HandleReport = aura::StakingSlasher<Runtime>;
}

impl indices::Trait for Runtime {
	type AccountIndex = AccountIndex;
	type IsDeadAccount = Balances;
	type ResolveHint = indices::SimpleResolveHint<Self::AccountId, Self::AccountIndex>;
	type Event = Event;
}

impl balances::Trait for Runtime {
	type Balance = Balance;
	type OnFreeBalanceZero = ((Staking, Contract), Session);
	type OnNewAccount = Indices;
	type Event = Event;
	type TransactionPayment = ();
	type DustRemoval = ();
	type TransferPayment = ();
}

impl consensus::Trait for Runtime {
	type Log = Log;
	type SessionKey = AuthorityId;

	// The Aura module handles offline-reports internally
	// rather than using an explicit report system.
	type InherentOfflineReport = ();
}

impl timestamp::Trait for Runtime {
	type Moment = u64;
	type OnTimestampSet = Aura;
}

impl session::Trait for Runtime {
	type ConvertAccountIdToSessionKey = ();
	type OnSessionChange = (Staking, grandpa::SyncedAuthorities<Runtime>);
	type Event = Event;
}

impl staking::Trait for Runtime {
	type Currency = balances::Module<Self>;
	type CurrencyToVote = CurrencyToVoteHandler;
	type OnRewardMinted = Treasury;
	type Event = Event;
	type Slash = ();
	type Reward = ();
}

impl democracy::Trait for Runtime {
	type Currency = balances::Module<Self>;
	type Proposal = Call;
	type Event = Event;
}

impl council::Trait for Runtime {
	type Event = Event;
	type BadPresentation = ();
	type BadReaper = ();
}

impl council::voting::Trait for Runtime {
	type Event = Event;
}

impl council::motions::Trait for Runtime {
	type Origin = Origin;
	type Proposal = Call;
	type Event = Event;
}

impl treasury::Trait for Runtime {
	type Currency = balances::Module<Self>;
	type ApproveOrigin = council_motions::EnsureMembers<_4>;
	type RejectOrigin = council_motions::EnsureMembers<_2>;
	type Event = Event;
	type MintedForSpending = ();
	type ProposalRejection = ();
}

impl contract::Trait for Runtime {
	type Currency = balances::Module<Runtime>;
	type Call = Call;
	type Event = Event;
	type Gas = u64;
	type DetermineContractAddress = contract::SimpleAddressDeterminator<Runtime>;
	type ComputeDispatchFee = contract::DefaultDispatchFeeComputor<Runtime>;
	type TrieIdGenerator = contract::TrieIdFromParentCounter<Runtime>;
	type GasPayment = ();
}

impl sudo::Trait for Runtime {
	type Event = Event;
	type Proposal = Call;
}

impl grandpa::Trait for Runtime {
	type SessionKey = AuthorityId;
	type Log = Log;
	type Event = Event;
}

impl finality_tracker::Trait for Runtime {
	type OnFinalizationStalled = grandpa::SyncedAuthorities<Runtime>;
}

construct_runtime!(
	pub enum Runtime with Log(InternalLog: DigestItem<Hash, AuthorityId, AuthoritySignature>) where
		Block = Block,
		NodeBlock = node_primitives::Block,
		UncheckedExtrinsic = UncheckedExtrinsic
	{
		System: system::{default, Log(ChangesTrieRoot)},
		Aura: aura::{Module, Inherent(Timestamp)},
		Timestamp: timestamp::{Module, Call, Storage, Config<T>, Inherent},
		Consensus: consensus::{Module, Call, Storage, Config<T>, Log(AuthoritiesChange), Inherent},
		Indices: indices,
		Balances: balances,
		Session: session,
		Staking: staking::{default, OfflineWorker},
		Democracy: democracy,
		Council: council::{Module, Call, Storage, Event<T>},
		CouncilVoting: council_voting,
		CouncilMotions: council_motions::{Module, Call, Storage, Event<T>, Origin},
		CouncilSeats: council_seats::{Config<T>},
		FinalityTracker: finality_tracker::{Module, Call, Inherent},
		Grandpa: grandpa::{Module, Call, Storage, Config<T>, Log(), Event<T>},
		Treasury: treasury,
		Contract: contract::{Module, Call, Storage, Config<T>, Event<T>},
		Sudo: sudo,
	}
);

/// The address format for describing accounts.
pub type Address = <Indices as StaticLookup>::Source;
/// Block header type as expected by this runtime.
pub type Header = generic::Header<BlockNumber, BlakeTwo256, Log>;
/// Block type as expected by this runtime.
pub type Block = generic::Block<Header, UncheckedExtrinsic>;
/// A Block signed with a Justification
pub type SignedBlock = generic::SignedBlock<Block>;
/// BlockId type as expected by this runtime.
pub type BlockId = generic::BlockId<Block>;
/// Unchecked extrinsic type as expected by this runtime.
pub type UncheckedExtrinsic = generic::UncheckedMortalCompactExtrinsic<Address, Index, Call, Signature>;
/// Extrinsic type that has already been checked.
pub type CheckedExtrinsic = generic::CheckedExtrinsic<AccountId, Index, Call>;
/// Executive: handles dispatch to the various modules.
pub type Executive = executive::Executive<Runtime, Block, system::ChainContext<Runtime>, Balances, AllModules>;

impl_runtime_apis! {
	impl client_api::Core<Block> for Runtime {
		fn version() -> RuntimeVersion {
			VERSION
		}

		fn execute_block(block: Block) {
			Executive::execute_block(block)
		}

		fn initialize_block(header: &<Block as BlockT>::Header) {
			Executive::initialize_block(header)
		}
	}

	impl client_api::Metadata<Block> for Runtime {
		fn metadata() -> OpaqueMetadata {
			Runtime::metadata().into()
		}
	}

	impl block_builder_api::BlockBuilder<Block> for Runtime {
		fn apply_extrinsic(extrinsic: <Block as BlockT>::Extrinsic) -> ApplyResult {
			Executive::apply_extrinsic(extrinsic)
		}

		fn finalize_block() -> <Block as BlockT>::Header {
			Executive::finalize_block()
		}

		fn inherent_extrinsics(data: InherentData) -> Vec<<Block as BlockT>::Extrinsic> {
			data.create_extrinsics()
		}

		fn check_inherents(block: Block, data: InherentData) -> CheckInherentsResult {
			data.check_extrinsics(&block)
		}

		fn random_seed() -> <Block as BlockT>::Hash {
			System::random_seed()
		}
	}

	impl client_api::TaggedTransactionQueue<Block> for Runtime {
		fn validate_transaction(tx: <Block as BlockT>::Extrinsic) -> TransactionValidity {
			Executive::validate_transaction(tx)
		}
	}

	impl offchain_primitives::OffchainWorkerApi<Block> for Runtime {
		fn offchain_worker(number: NumberFor<Block>) {
			Executive::offchain_worker(number)
		}
	}

	impl fg_primitives::GrandpaApi<Block> for Runtime {
		fn grandpa_pending_change(digest: &DigestFor<Block>)
			-> Option<ScheduledChange<NumberFor<Block>>>
		{
			for log in digest.logs.iter().filter_map(|l| match l {
				Log(InternalLog::grandpa(grandpa_signal)) => Some(grandpa_signal),
				_ => None
			}) {
				if let Some(change) = Grandpa::scrape_digest_change(log) {
					return Some(change);
				}
			}
			None
		}

		fn grandpa_forced_change(digest: &DigestFor<Block>)
			-> Option<(NumberFor<Block>, ScheduledChange<NumberFor<Block>>)>
		{
			for log in digest.logs.iter().filter_map(|l| match l {
				Log(InternalLog::grandpa(grandpa_signal)) => Some(grandpa_signal),
				_ => None
			}) {
				if let Some(change) = Grandpa::scrape_digest_forced_change(log) {
					return Some(change);
				}
			}
			None
		}

		fn grandpa_authorities() -> Vec<(AuthorityId, u64)> {
			Grandpa::grandpa_authorities()
		}
	}

	impl consensus_aura::AuraApi<Block> for Runtime {
		fn slot_duration() -> u64 {
			Aura::slot_duration()
		}
	}

	impl consensus_authorities::AuthoritiesApi<Block> for Runtime {
		fn authorities() -> Vec<AuthorityIdFor<Block>> {
			Consensus::authorities()
		}
	}
}<|MERGE_RESOLUTION|>--- conflicted
+++ resolved
@@ -59,13 +59,8 @@
 	spec_name: create_runtime_str!("node"),
 	impl_name: create_runtime_str!("substrate-node"),
 	authoring_version: 10,
-<<<<<<< HEAD
-	spec_version: 42,
-	impl_version: 42,
-=======
-	spec_version: 55,
-	impl_version: 55,
->>>>>>> b2451f36
+	spec_version: 56,
+	impl_version: 56,
 	apis: RUNTIME_API_VERSIONS,
 };
 
